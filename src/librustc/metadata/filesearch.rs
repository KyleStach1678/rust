// Copyright 2012-2014 The Rust Project Developers. See the COPYRIGHT
// file at the top-level directory of this distribution and at
// http://rust-lang.org/COPYRIGHT.
//
// Licensed under the Apache License, Version 2.0 <LICENSE-APACHE or
// http://www.apache.org/licenses/LICENSE-2.0> or the MIT license
// <LICENSE-MIT or http://opensource.org/licenses/MIT>, at your
// option. This file may not be copied, modified, or distributed
// except according to those terms.

#![allow(non_camel_case_types)]

pub use self::FileMatch::*;

use std::collections::HashSet;
use std::env;
use std::old_io::fs::PathExtensions;
use std::old_io::fs;

use util::fs as myfs;
use session::search_paths::{SearchPaths, PathKind};

#[derive(Copy)]
pub enum FileMatch {
    FileMatches,
    FileDoesntMatch,
}

// A module for searching for libraries
// FIXME (#2658): I'm not happy how this module turned out. Should
// probably just be folded into cstore.

pub struct FileSearch<'a> {
    pub sysroot: &'a Path,
    pub search_paths: &'a SearchPaths,
    pub triple: &'a str,
    pub kind: PathKind,
}

impl<'a> FileSearch<'a> {
    pub fn for_each_lib_search_path<F>(&self, mut f: F) where
        F: FnMut(&Path, PathKind) -> FileMatch,
    {
        let mut visited_dirs = HashSet::new();
        let mut found = false;

        for (path, kind) in self.search_paths.iter(self.kind) {
            match f(path, kind) {
                FileMatches => found = true,
                FileDoesntMatch => ()
            }
            visited_dirs.insert(path.as_vec().to_vec());
        }

        debug!("filesearch: searching lib path");
        let tlib_path = make_target_lib_path(self.sysroot,
                                             self.triple);
        if !visited_dirs.contains(tlib_path.as_vec()) {
            match f(&tlib_path, PathKind::All) {
                FileMatches => found = true,
                FileDoesntMatch => ()
            }
        }

        visited_dirs.insert(tlib_path.as_vec().to_vec());
        // Try RUST_PATH
        if !found {
            let rustpath = rust_path();
            for path in &rustpath {
                let tlib_path = make_rustpkg_lib_path(
                    self.sysroot, path, self.triple);
                debug!("is {} in visited_dirs? {}", tlib_path.display(),
                        visited_dirs.contains(&tlib_path.as_vec().to_vec()));

                if !visited_dirs.contains(tlib_path.as_vec()) {
                    visited_dirs.insert(tlib_path.as_vec().to_vec());
                    // Don't keep searching the RUST_PATH if one match turns up --
                    // if we did, we'd get a "multiple matching crates" error
                    match f(&tlib_path, PathKind::All) {
                       FileMatches => {
                           break;
                       }
                       FileDoesntMatch => ()
                    }
                }
            }
        }
    }

    pub fn get_lib_path(&self) -> Path {
        make_target_lib_path(self.sysroot, self.triple)
    }

    pub fn search<F>(&self, mut pick: F)
        where F: FnMut(&Path, PathKind) -> FileMatch
    {
        self.for_each_lib_search_path(|lib_search_path, kind| {
            debug!("searching {}", lib_search_path.display());
            match fs::readdir(lib_search_path) {
                Ok(files) => {
                    let mut rslt = FileDoesntMatch;
                    fn is_rlib(p: & &Path) -> bool {
                        p.extension_str() == Some("rlib")
                    }
                    // Reading metadata out of rlibs is faster, and if we find both
                    // an rlib and a dylib we only read one of the files of
                    // metadata, so in the name of speed, bring all rlib files to
                    // the front of the search list.
                    let files1 = files.iter().filter(|p| is_rlib(p));
                    let files2 = files.iter().filter(|p| !is_rlib(p));
                    for path in files1.chain(files2) {
                        debug!("testing {}", path.display());
                        let maybe_picked = pick(path, kind);
                        match maybe_picked {
                            FileMatches => {
                                debug!("picked {}", path.display());
                                rslt = FileMatches;
                            }
                            FileDoesntMatch => {
                                debug!("rejected {}", path.display());
                            }
                        }
                    }
                    rslt
                }
                Err(..) => FileDoesntMatch,
            }
        });
    }

    pub fn new(sysroot: &'a Path,
               triple: &'a str,
               search_paths: &'a SearchPaths,
               kind: PathKind) -> FileSearch<'a> {
        debug!("using sysroot = {}, triple = {}", sysroot.display(), triple);
        FileSearch {
            sysroot: sysroot,
            search_paths: search_paths,
            triple: triple,
            kind: kind,
        }
    }

    // Returns a list of directories where target-specific dylibs might be located.
    pub fn get_dylib_search_paths(&self) -> Vec<Path> {
        let mut paths = Vec::new();
        self.for_each_lib_search_path(|lib_search_path, _| {
            paths.push(lib_search_path.clone());
            FileDoesntMatch
        });
        paths
    }

    // Returns a list of directories where target-specific tool binaries are located.
    pub fn get_tools_search_paths(&self) -> Vec<Path> {
        let mut p = Path::new(self.sysroot);
        p.push(find_libdir(self.sysroot));
        p.push(rustlibdir());
        p.push(self.triple);
        p.push("bin");
        vec![p]
    }
}

pub fn relative_target_lib_path(sysroot: &Path, target_triple: &str) -> Path {
    let mut p = Path::new(find_libdir(sysroot));
    assert!(p.is_relative());
    p.push(rustlibdir());
    p.push(target_triple);
    p.push("lib");
    p
}

fn make_target_lib_path(sysroot: &Path,
                        target_triple: &str) -> Path {
    sysroot.join(&relative_target_lib_path(sysroot, target_triple))
}

fn make_rustpkg_lib_path(sysroot: &Path,
                         dir: &Path,
                         triple: &str) -> Path {
    let mut p = dir.join(find_libdir(sysroot));
    p.push(triple);
    p
}

pub fn get_or_default_sysroot() -> Path {
    // Follow symlinks.  If the resolved path is relative, make it absolute.
    fn canonicalize(path: Option<Path>) -> Option<Path> {
        path.and_then(|path|
            match myfs::realpath(&path) {
                Ok(canon) => Some(canon),
                Err(e) => panic!("failed to get realpath: {}", e),
            })
    }

    match canonicalize(env::current_exe().ok()) {
        Some(mut p) => { p.pop(); p.pop(); p }
        None => panic!("can't determine value for sysroot")
    }
}

#[cfg(windows)]
static PATH_ENTRY_SEPARATOR: &'static str = ";";
#[cfg(not(windows))]
static PATH_ENTRY_SEPARATOR: &'static str = ":";

/// Returns RUST_PATH as a string, without default paths added
pub fn get_rust_path() -> Option<String> {
    env::var_string("RUST_PATH").ok()
}

/// Returns the value of RUST_PATH, as a list
/// of Paths. Includes default entries for, if they exist:
/// $HOME/.rust
/// DIR/.rust for any DIR that's the current working directory
/// or an ancestor of it
pub fn rust_path() -> Vec<Path> {
    let mut env_rust_path: Vec<Path> = match get_rust_path() {
        Some(env_path) => {
            let env_path_components =
                env_path.split_str(PATH_ENTRY_SEPARATOR);
            env_path_components.map(|s| Path::new(s)).collect()
        }
        None => Vec::new()
    };
    let mut cwd = env::current_dir().unwrap();
    // now add in default entries
    let cwd_dot_rust = cwd.join(".rust");
    if !env_rust_path.contains(&cwd_dot_rust) {
        env_rust_path.push(cwd_dot_rust);
    }
    if !env_rust_path.contains(&cwd) {
        env_rust_path.push(cwd.clone());
    }
    loop {
        if { let f = cwd.filename(); f.is_none() || f.unwrap() == b".." } {
            break
        }
        cwd.set_filename(".rust");
        if !env_rust_path.contains(&cwd) && cwd.exists() {
            env_rust_path.push(cwd.clone());
        }
        cwd.pop();
    }
<<<<<<< HEAD
    let h = env::home_dir();
    for h in h.iter() {
=======
    if let Some(h) = os::homedir() {
>>>>>>> 3484706c
        let p = h.join(".rust");
        if !env_rust_path.contains(&p) && p.exists() {
            env_rust_path.push(p);
        }
    }
    env_rust_path
}

// The name of the directory rustc expects libraries to be located.
// On Unix should be "lib", on windows "bin"
#[cfg(unix)]
fn find_libdir(sysroot: &Path) -> String {
    // FIXME: This is a quick hack to make the rustc binary able to locate
    // Rust libraries in Linux environments where libraries might be installed
    // to lib64/lib32. This would be more foolproof by basing the sysroot off
    // of the directory where librustc is located, rather than where the rustc
    // binary is.
    //If --libdir is set during configuration to the value other than
    // "lib" (i.e. non-default), this value is used (see issue #16552).

    match option_env!("CFG_LIBDIR_RELATIVE") {
        Some(libdir) if libdir != "lib" => return libdir.to_string(),
        _ => if sysroot.join(primary_libdir_name()).join(rustlibdir()).exists() {
            return primary_libdir_name();
        } else {
            return secondary_libdir_name();
        }
    }

    #[cfg(target_pointer_width = "64")]
    fn primary_libdir_name() -> String {
        "lib64".to_string()
    }

    #[cfg(target_pointer_width = "32")]
    fn primary_libdir_name() -> String {
        "lib32".to_string()
    }

    fn secondary_libdir_name() -> String {
        "lib".to_string()
    }
}

#[cfg(windows)]
fn find_libdir(_sysroot: &Path) -> String {
    "bin".to_string()
}

// The name of rustc's own place to organize libraries.
// Used to be "rustc", now the default is "rustlib"
pub fn rustlibdir() -> String {
    "rustlib".to_string()
}<|MERGE_RESOLUTION|>--- conflicted
+++ resolved
@@ -243,12 +243,7 @@
         }
         cwd.pop();
     }
-<<<<<<< HEAD
-    let h = env::home_dir();
-    for h in h.iter() {
-=======
-    if let Some(h) = os::homedir() {
->>>>>>> 3484706c
+    if let Some(h) = env::home_dir() {
         let p = h.join(".rust");
         if !env_rust_path.contains(&p) && p.exists() {
             env_rust_path.push(p);
